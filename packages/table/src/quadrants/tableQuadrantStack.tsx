/**
 * Copyright 2017 Palantir Technologies, Inc. All rights reserved.
 * Licensed under the BSD-3 License as modified (the “License”); you may obtain a copy
 * of the license at https://github.com/palantir/blueprint/blob/master/LICENSE
 * and https://github.com/palantir/blueprint/blob/master/PATENTS
 */

import { AbstractComponent, IProps, Utils as CoreUtils } from "@blueprintjs/core";
import * as React from "react";

import * as Classes from "../common/classes";
import { Grid } from "../common/grid";
import * as ScrollUtils from "../common/internal/scrollUtils";
import { Utils } from "../common/utils";
import { QUADRANT_TYPES, QuadrantType, TableQuadrant } from "./tableQuadrant";
import { TableQuadrantStackCache } from "./tableQuadrantStackCache";

interface IQuadrantRefMap<T> {
    columnHeader?: T;
    menu?: T;
    quadrant?: T;
    rowHeader?: T;
    scrollContainer?: T;
}

type QuadrantRefHandler = (ref: HTMLElement) => void;
type IQuadrantRefs = IQuadrantRefMap<HTMLElement>;
type IQuadrantRefHandlers = IQuadrantRefMap<QuadrantRefHandler>;

export interface ITableQuadrantStackProps extends IProps {
    /**
     * A callback that receives a `ref` to the main quadrant's table-body element.
     */
    bodyRef?: React.Ref<HTMLElement>;

    /**
     * A callback that receives a `ref` to the main quadrant's column-header container.
     */
    columnHeaderRef?: (ref: HTMLElement) => void;

    /**
     * The grid computes sizes of cells, rows, or columns from the
     * configurable `columnWidths` and `rowHeights`.
     */
    grid: Grid;

    /**
     * An optional callback for reacting to column-resize events.
     */
    handleColumnResizeGuide?: (verticalGuides: number[]) => void;

    /**
     * An optional callback for reacting to column-reordering events.
     */
    handleColumnsReordering?: (verticalGuides: number[]) => void;

    /**
     * An optional callback for reacting to row-resize events.
     */
    handleRowResizeGuide?: (horizontalGuides: number[]) => void;

    /**
     * An optional callback for reacting to column-reordering events.
     */
    handleRowsReordering?: (horizontalGuides: number[]) => void;

    /**
     * Whether horizontal scrolling is currently disabled.
     * @default false
     */
    isHorizontalScrollDisabled?: boolean;

    /**
     * If `false`, hides the row headers and settings menu.
     * @default true
     */
    isRowHeaderShown?: boolean;

    /**
     * Whether vertical scrolling is currently disabled.
     * @default false
     */
    isVerticalScrollDisabled?: boolean;

    /**
     * The number of frozen columns.
     */
    numFrozenColumns?: number;

    /**
     * The number of frozen rows.
     */
    numFrozenRows?: number;

    /**
     * An optional callback invoked the quadrants are scrolled.
     */
    onScroll?: React.EventHandler<React.SyntheticEvent<HTMLElement>>;

    /**
     * A callback that receives a `ref` to the main-quadrant element.
     */
    quadrantRef?: (ref: HTMLElement) => void;

    /**
     * A callback that renders either all of or just frozen sections of the table body.
     */
    renderBody: (
        quadrantType: QuadrantType,
        showFrozenRowsOnly?: boolean,
        showFrozenColumnsOnly?: boolean,
    ) => JSX.Element;

    /**
     * A callback that renders either all of or just the frozen section of the column header.
     */
    renderColumnHeader?: (
        refHandler: (ref: HTMLElement) => void,
        resizeHandler: (verticalGuides: number[]) => void,
        reorderingHandler: (oldIndex: number, newIndex: number, length: number) => void,
        showFrozenColumnsOnly?: boolean,
    ) => JSX.Element;

    /**
     * A callback that renders the table menu (the rectangle in the top-left corner).
     */
    renderMenu?: (refHandler: (ref: HTMLElement) => void) => JSX.Element;

    /**
     * A callback that renders either all of or just the frozen section of the row header.
     */
    renderRowHeader?: (
        refHandler: (ref: HTMLElement) => void,
        resizeHandler: (verticalGuides: number[]) => void,
        reorderingHandler: (oldIndex: number, newIndex: number, length: number) => void,
        showFrozenRowsOnly?: boolean,
    ) => JSX.Element;

    /**
     * A callback that receives a `ref` to the main quadrant's row-header container.
     */
    rowHeaderRef?: (ref: HTMLElement) => void;

    /**
     * A callback that receives a `ref` to the main quadrant's scroll-container element.
     */
    scrollContainerRef?: (ref: HTMLElement) => void;

    /**
     * Whether "scroll" and "wheel" events should be throttled using
     * requestAnimationFrame. Disabling this can be useful for unit testing,
     * because tests can then be synchronous.
     * @default true
     */
    throttleScrolling?: boolean;

    /**
     * The amount of time in milliseconds the component should wait before
     * synchronizing quadrant sizes and offsets after the user has stopped
     * scrolling. If this value is negative, the updates will happen
     * synchronously (this is helpful for unit testing).
     * @default 500
     */
    viewSyncDelay?: number;
}

// the debounce delay for updating the view on scroll. elements will be resized
// and rejiggered once scroll has ceased for at least this long, but not before.
const DEFAULT_VIEW_SYNC_DELAY = 500;

export class TableQuadrantStack extends AbstractComponent<ITableQuadrantStackProps, {}> {
    // Static variables
    // ================

    // we want the user to explicitly pass a quadrantType. define defaultProps as a Partial to avoid
    // declaring that and other required props here.
    public static defaultProps: Partial<ITableQuadrantStackProps> = {
        isHorizontalScrollDisabled: false,
        isRowHeaderShown: true,
        isVerticalScrollDisabled: false,
<<<<<<< HEAD
=======
        throttleScrolling: true,
>>>>>>> d32a9e96
        viewSyncDelay: DEFAULT_VIEW_SYNC_DELAY,
    };

    // Instance variables
    // ==================

<<<<<<< HEAD
    private quadrantRefs = {
        [QuadrantType.MAIN]: {} as IQuadrantRefs,
        [QuadrantType.TOP]: {} as IQuadrantRefs,
        [QuadrantType.LEFT]: {} as IQuadrantRefs,
        [QuadrantType.TOP_LEFT]: {} as IQuadrantRefs,
=======
    private quadrantRefs: { [qType: number]: IQuadrantRefs } = {
        [QuadrantType.MAIN]: {},
        [QuadrantType.TOP]: {},
        [QuadrantType.LEFT]: {},
        [QuadrantType.TOP_LEFT]: {},
>>>>>>> d32a9e96
    };

    private quadrantRefHandlers = {
        [QuadrantType.MAIN]: this.generateQuadrantRefHandlers(QuadrantType.MAIN),
        [QuadrantType.TOP]: this.generateQuadrantRefHandlers(QuadrantType.TOP),
        [QuadrantType.LEFT]: this.generateQuadrantRefHandlers(QuadrantType.LEFT),
        [QuadrantType.TOP_LEFT]: this.generateQuadrantRefHandlers(QuadrantType.TOP_LEFT),
    };

    // this flag helps us avoid redundant work in the MAIN quadrant's onScroll callback, if the
    // callback was triggered from a manual scrollTop/scrollLeft update within an onWheel.
    private wasMainQuadrantScrollChangedFromOtherOnWheelCallback = false;

    // keep throttled event callbacks around as instance variables, so we don't
    // have to continually reinstantiate them.
    private throttledHandleMainQuadrantScroll: (event: React.UIEvent<HTMLElement>) => any;
    private throttledHandleWheel: (event: React.WheelEvent<HTMLElement>) => any;

    // the interval instance that we maintain to enable debouncing of view
    // updates on scroll
    private debouncedViewSyncInterval: number;

    private cache: TableQuadrantStackCache;

    // Public
    // ======

    public constructor(props: ITableQuadrantStackProps, context?: any) {
        super(props, context);

        // a few points here:
        // - we throttle onScroll/onWheel callbacks to making scrolling look more fluid.
        // - we declare throttled functions on the component instance, since they're stateful.
        // - "wheel"-ing triggers super-fluid onScroll behavior by default, but relying on that
        //   causes sync'd quadrants to lag behind. thus, we preventDefault for onWheel and instead
        //   manually update all relevant quadrants using event.delta{X,Y} later, in the callback.
        //   this keeps every sync'd quadrant visually aligned in each animation frame.
        this.throttledHandleMainQuadrantScroll = CoreUtils.throttleReactEventCallback(this.handleMainQuadrantScroll);
        this.throttledHandleWheel = CoreUtils.throttleReactEventCallback(this.handleWheel, { preventDefault: true });

        this.cache = new TableQuadrantStackCache();
    }

    /**
     * Scroll the main quadrant to the specified scroll offset, keeping all other quadrants in sync.
     */
    public scrollToPosition(scrollLeft: number, scrollTop: number) {
        const { scrollContainer } = this.quadrantRefs[QuadrantType.MAIN];

        this.wasMainQuadrantScrollChangedFromOtherOnWheelCallback = false;

        // this will trigger the main quadrant's scroll callback below
        scrollContainer.scrollLeft = scrollLeft;
        scrollContainer.scrollTop = scrollTop;

        this.syncQuadrantViews();
    }

    public componentDidMount() {
        this.emitRefs();
        this.syncQuadrantViews();
    }

    public componentDidUpdate(prevProps: ITableQuadrantStackProps) {
        // sync'ing quadrant views triggers expensive reflows, so we only call
        // it when layout-affecting props change.
        if (
            this.props.numFrozenColumns !== prevProps.numFrozenColumns ||
            this.props.numFrozenRows !== prevProps.numFrozenRows ||
            this.props.isRowHeaderShown !== prevProps.isRowHeaderShown
        ) {
            this.emitRefs();
            this.syncQuadrantViews();
        }
    }

    public render() {
        const { grid, isRowHeaderShown, renderBody, throttleScrolling } = this.props;

        const onMainQuadrantScroll = throttleScrolling
            ? this.throttledHandleMainQuadrantScroll
            : this.handleMainQuadrantScroll;
        const onWheel = throttleScrolling ? this.throttledHandleWheel : this.handleWheel;

        return (
            <div className={Classes.TABLE_QUADRANT_STACK}>
                <TableQuadrant
                    bodyRef={this.props.bodyRef}
                    grid={grid}
                    isRowHeaderShown={isRowHeaderShown}
                    onScroll={onMainQuadrantScroll}
                    onWheel={onWheel}
                    quadrantRef={this.quadrantRefHandlers[QuadrantType.MAIN].quadrant}
                    quadrantType={QuadrantType.MAIN}
                    renderBody={renderBody}
                    renderColumnHeader={this.renderMainQuadrantColumnHeader}
                    renderMenu={this.renderMainQuadrantMenu}
                    renderRowHeader={this.renderMainQuadrantRowHeader}
                    scrollContainerRef={this.quadrantRefHandlers[QuadrantType.MAIN].scrollContainer}
                />
                <TableQuadrant
                    grid={grid}
                    isRowHeaderShown={isRowHeaderShown}
                    onWheel={onWheel}
                    quadrantRef={this.quadrantRefHandlers[QuadrantType.TOP].quadrant}
                    quadrantType={QuadrantType.TOP}
                    renderBody={renderBody}
                    renderColumnHeader={this.renderTopQuadrantColumnHeader}
                    renderMenu={this.renderTopQuadrantMenu}
                    renderRowHeader={this.renderTopQuadrantRowHeader}
                    scrollContainerRef={this.quadrantRefHandlers[QuadrantType.TOP].scrollContainer}
                />
                <TableQuadrant
                    grid={grid}
                    isRowHeaderShown={isRowHeaderShown}
                    onWheel={onWheel}
                    quadrantRef={this.quadrantRefHandlers[QuadrantType.LEFT].quadrant}
                    quadrantType={QuadrantType.LEFT}
                    renderBody={renderBody}
                    renderColumnHeader={this.renderLeftQuadrantColumnHeader}
                    renderMenu={this.renderLeftQuadrantMenu}
                    renderRowHeader={this.renderLeftQuadrantRowHeader}
                    scrollContainerRef={this.quadrantRefHandlers[QuadrantType.LEFT].scrollContainer}
                />
                <TableQuadrant
                    grid={grid}
                    isRowHeaderShown={isRowHeaderShown}
                    onWheel={onWheel}
                    quadrantRef={this.quadrantRefHandlers[QuadrantType.TOP_LEFT].quadrant}
                    quadrantType={QuadrantType.TOP_LEFT}
                    renderBody={renderBody}
                    renderColumnHeader={this.renderTopLeftQuadrantColumnHeader}
                    renderMenu={this.renderTopLeftQuadrantMenu}
                    renderRowHeader={this.renderTopLeftQuadrantRowHeader}
                    scrollContainerRef={this.quadrantRefHandlers[QuadrantType.TOP_LEFT].scrollContainer}
                />
            </div>
        );
    }

    // Ref handlers
    // ============

    private generateQuadrantRefHandlers(quadrantType: QuadrantType): IQuadrantRefHandlers {
        const reducer = (agg: IQuadrantRefHandlers, key: keyof IQuadrantRefHandlers) => {
            agg[key] = (ref: HTMLElement) => (this.quadrantRefs[quadrantType][key] = ref);
            return agg;
        };
        return ["columnHeader", "menu", "quadrant", "rowHeader", "scrollContainer"].reduce(reducer, {});
    }

    // Quadrant-specific renderers
    // ===========================

    // Menu

    private renderMainQuadrantMenu = () => {
        return CoreUtils.safeInvoke(this.props.renderMenu, this.quadrantRefHandlers[QuadrantType.MAIN].menu);
    };

    private renderTopQuadrantMenu = () => {
        return CoreUtils.safeInvoke(this.props.renderMenu, this.quadrantRefHandlers[QuadrantType.TOP].menu);
    };

    private renderLeftQuadrantMenu = () => {
        return CoreUtils.safeInvoke(this.props.renderMenu, this.quadrantRefHandlers[QuadrantType.LEFT].menu);
    };

    private renderTopLeftQuadrantMenu = () => {
        return CoreUtils.safeInvoke(this.props.renderMenu, this.quadrantRefHandlers[QuadrantType.TOP_LEFT].menu);
    };

    // Column header

    private renderMainQuadrantColumnHeader = (showFrozenColumnsOnly: boolean) => {
        const refHandler = this.quadrantRefHandlers[QuadrantType.MAIN].columnHeader;
        const resizeHandler = this.handleColumnResizeGuideMain;
        const reorderingHandler = this.handleColumnsReordering;
        return CoreUtils.safeInvoke(
            this.props.renderColumnHeader,
            refHandler,
            resizeHandler,
            reorderingHandler,
            showFrozenColumnsOnly,
        );
    };

    private renderTopQuadrantColumnHeader = (showFrozenColumnsOnly: boolean) => {
        const refHandler = this.quadrantRefHandlers[QuadrantType.TOP].columnHeader;
        const resizeHandler = this.handleColumnResizeGuideTop;
        const reorderingHandler = this.handleColumnsReordering;
        return CoreUtils.safeInvoke(
            this.props.renderColumnHeader,
            refHandler,
            resizeHandler,
            reorderingHandler,
            showFrozenColumnsOnly,
        );
    };

    private renderLeftQuadrantColumnHeader = (showFrozenColumnsOnly: boolean) => {
        const refHandler = this.quadrantRefHandlers[QuadrantType.LEFT].columnHeader;
        const resizeHandler = this.handleColumnResizeGuideLeft;
        const reorderingHandler = this.handleColumnsReordering;
        return CoreUtils.safeInvoke(
            this.props.renderColumnHeader,
            refHandler,
            resizeHandler,
            reorderingHandler,
            showFrozenColumnsOnly,
        );
    };

    private renderTopLeftQuadrantColumnHeader = (showFrozenColumnsOnly: boolean) => {
        const refHandler = this.quadrantRefHandlers[QuadrantType.TOP_LEFT].columnHeader;
        const resizeHandler = this.handleColumnResizeGuideTopLeft;
        const reorderingHandler = this.handleColumnsReordering;
        return CoreUtils.safeInvoke(
            this.props.renderColumnHeader,
            refHandler,
            resizeHandler,
            reorderingHandler,
            showFrozenColumnsOnly,
        );
    };

    // Row header

    private renderMainQuadrantRowHeader = (showFrozenRowsOnly: boolean) => {
        const refHandler = this.quadrantRefHandlers[QuadrantType.MAIN].rowHeader;
        const resizeHandler = this.handleRowResizeGuideMain;
        const reorderingHandler = this.handleRowsReordering;
        return CoreUtils.safeInvoke(
            this.props.renderRowHeader,
            refHandler,
            resizeHandler,
            reorderingHandler,
            showFrozenRowsOnly,
        );
    };

    private renderTopQuadrantRowHeader = (showFrozenRowsOnly: boolean) => {
        const refHandler = this.quadrantRefHandlers[QuadrantType.TOP].rowHeader;
        const resizeHandler = this.handleRowResizeGuideTop;
        const reorderingHandler = this.handleRowsReordering;
        return CoreUtils.safeInvoke(
            this.props.renderRowHeader,
            refHandler,
            resizeHandler,
            reorderingHandler,
            showFrozenRowsOnly,
        );
    };

    private renderLeftQuadrantRowHeader = (showFrozenRowsOnly: boolean) => {
        const refHandler = this.quadrantRefHandlers[QuadrantType.LEFT].rowHeader;
        const resizeHandler = this.handleRowResizeGuideLeft;
        const reorderingHandler = this.handleRowsReordering;
        return CoreUtils.safeInvoke(
            this.props.renderRowHeader,
            refHandler,
            resizeHandler,
            reorderingHandler,
            showFrozenRowsOnly,
        );
    };

    private renderTopLeftQuadrantRowHeader = (showFrozenRowsOnly: boolean) => {
        const refHandler = this.quadrantRefHandlers[QuadrantType.TOP_LEFT].rowHeader;
        const resizeHandler = this.handleRowResizeGuideTopLeft;
        const reorderingHandler = this.handleRowsReordering;
        return CoreUtils.safeInvoke(
            this.props.renderRowHeader,
            refHandler,
            resizeHandler,
            reorderingHandler,
            showFrozenRowsOnly,
        );
    };

    // Event handlers
    // ==============

    // Scrolling
    // ---------

    // use the more generic "scroll" event for the main quadrant, which captures both click+dragging
    // on the scrollbar and trackpad/mousewheel gestures
    private handleMainQuadrantScroll = (event: React.UIEvent<HTMLElement>) => {
        if (this.wasMainQuadrantScrollChangedFromOtherOnWheelCallback) {
            this.wasMainQuadrantScrollChangedFromOtherOnWheelCallback = false;
            return;
        }

        // invoke onScroll - which may read current scroll position - before
        // forcing a reflow with upcoming .scroll{Top,Left} setters.
        CoreUtils.safeInvoke(this.props.onScroll, event);

        const mainScrollContainer = this.quadrantRefs[QuadrantType.MAIN].scrollContainer;
        const nextScrollTop = mainScrollContainer.scrollTop;
        const nextScrollLeft = mainScrollContainer.scrollLeft;

        this.quadrantRefs[QuadrantType.LEFT].scrollContainer.scrollTop = nextScrollTop;
        this.quadrantRefs[QuadrantType.TOP].scrollContainer.scrollLeft = nextScrollLeft;

        // update the cache immediately
        this.cache.setQuadrantScrollOffset(QuadrantType.LEFT, "scrollTop", nextScrollTop);
        this.cache.setQuadrantScrollOffset(QuadrantType.TOP, "scrollLeft", nextScrollLeft);

        // syncs the quadrants only after scrolling has stopped for a short time
        this.syncQuadrantViewsDebounced();
    };

    // recall that we've already invoked event.preventDefault() when defining the throttled versions
    // of these onWheel callbacks, so now we need to manually update the affected quadrant's scroll
    // position too.

    private handleWheel = (event: React.WheelEvent<HTMLElement>) => {
        // again, let the listener read the current scroll position before we
        // force a reflow by resizing or repositioning stuff.
        CoreUtils.safeInvoke(this.props.onScroll, event);

        this.handleDirectionalWheel("horizontal", event.deltaX, QuadrantType.MAIN, [QuadrantType.TOP]);
        this.handleDirectionalWheel("vertical", event.deltaY, QuadrantType.MAIN, [QuadrantType.LEFT]);

        this.syncQuadrantViewsDebounced();
    };

    private handleDirectionalWheel = (
        direction: "horizontal" | "vertical",
        delta: number,
        quadrantType: QuadrantType,
        quadrantTypesToSync: QuadrantType[],
    ) => {
        const isHorizontal = direction === "horizontal";

        const scrollKey = isHorizontal ? "scrollLeft" : "scrollTop";
        const isScrollDisabled = isHorizontal
            ? this.props.isHorizontalScrollDisabled
            : this.props.isVerticalScrollDisabled;

        if (!isScrollDisabled) {
            this.wasMainQuadrantScrollChangedFromOtherOnWheelCallback = true;

            const nextScrollOffset = this.quadrantRefs[quadrantType].scrollContainer[scrollKey] + delta;

            this.quadrantRefs[quadrantType].scrollContainer[scrollKey] = nextScrollOffset;
            this.cache.setQuadrantScrollOffset(quadrantType, scrollKey, nextScrollOffset);

            // sync the corresponding scroll position of all dependent quadrants
            quadrantTypesToSync.forEach(quadrantTypeToSync => {
                this.quadrantRefs[quadrantTypeToSync].scrollContainer[scrollKey] = nextScrollOffset;
                this.cache.setQuadrantScrollOffset(quadrantTypeToSync, scrollKey, nextScrollOffset);
            });
        }
    };

    // Resizing
    // --------

    // Columns

    private handleColumnResizeGuideMain = (verticalGuides: number[]) => {
        this.invokeColumnResizeHandler(verticalGuides, QuadrantType.MAIN);
    };

    private handleColumnResizeGuideTop = (verticalGuides: number[]) => {
        this.invokeColumnResizeHandler(verticalGuides, QuadrantType.TOP);
    };

    private handleColumnResizeGuideLeft = (verticalGuides: number[]) => {
        this.invokeColumnResizeHandler(verticalGuides, QuadrantType.LEFT);
    };

    private handleColumnResizeGuideTopLeft = (verticalGuides: number[]) => {
        this.invokeColumnResizeHandler(verticalGuides, QuadrantType.TOP_LEFT);
    };

    private invokeColumnResizeHandler = (verticalGuides: number[], quadrantType: QuadrantType) => {
        const adjustedGuides = this.adjustVerticalGuides(verticalGuides, quadrantType);
        CoreUtils.safeInvoke(this.props.handleColumnResizeGuide, adjustedGuides);
    };

    // Rows

    private handleRowResizeGuideMain = (verticalGuides: number[]) => {
        this.invokeRowResizeHandler(verticalGuides, QuadrantType.MAIN);
    };

    private handleRowResizeGuideTop = (verticalGuides: number[]) => {
        this.invokeRowResizeHandler(verticalGuides, QuadrantType.TOP);
    };

    private handleRowResizeGuideLeft = (verticalGuides: number[]) => {
        this.invokeRowResizeHandler(verticalGuides, QuadrantType.LEFT);
    };

    private handleRowResizeGuideTopLeft = (verticalGuides: number[]) => {
        this.invokeRowResizeHandler(verticalGuides, QuadrantType.TOP_LEFT);
    };

    private invokeRowResizeHandler = (verticalGuides: number[], quadrantType: QuadrantType) => {
        const adjustedGuides = this.adjustHorizontalGuides(verticalGuides, quadrantType);
        CoreUtils.safeInvoke(this.props.handleRowResizeGuide, adjustedGuides);
    };

    // Reordering
    // ----------

    // Columns

    private handleColumnsReordering = (oldIndex: number, newIndex: number, length: number) => {
        const guideIndex = Utils.reorderedIndexToGuideIndex(oldIndex, newIndex, length);
        const leftOffset = this.props.grid.getCumulativeWidthBefore(guideIndex);
        const quadrantType = guideIndex <= this.props.numFrozenColumns ? QuadrantType.TOP_LEFT : QuadrantType.TOP;
        const verticalGuides = this.adjustVerticalGuides([leftOffset], quadrantType);
        CoreUtils.safeInvoke(this.props.handleColumnsReordering, verticalGuides);
    };

    // Rows

    private handleRowsReordering = (oldIndex: number, newIndex: number, length: number) => {
        const guideIndex = Utils.reorderedIndexToGuideIndex(oldIndex, newIndex, length);
        const topOffset = this.props.grid.getCumulativeHeightBefore(guideIndex);
        const quadrantType = guideIndex <= this.props.numFrozenRows ? QuadrantType.TOP_LEFT : QuadrantType.LEFT;
        const horizontalGuides = this.adjustHorizontalGuides([topOffset], quadrantType);
        CoreUtils.safeInvoke(this.props.handleRowsReordering, horizontalGuides);
    };

    // Emitters
    // ========

    private emitRefs() {
        CoreUtils.safeInvoke(this.props.quadrantRef, this.quadrantRefs[QuadrantType.MAIN].quadrant);
        CoreUtils.safeInvoke(this.props.rowHeaderRef, this.quadrantRefs[QuadrantType.MAIN].rowHeader);
        CoreUtils.safeInvoke(this.props.columnHeaderRef, this.quadrantRefs[QuadrantType.MAIN].columnHeader);
        CoreUtils.safeInvoke(this.props.scrollContainerRef, this.quadrantRefs[QuadrantType.MAIN].scrollContainer);
    }

    // Size syncing
    // ============

    private syncQuadrantViewsDebounced = () => {
        const { viewSyncDelay } = this.props;
        if (viewSyncDelay < 0) {
            // update synchronously
            this.syncQuadrantViews();
        } else {
            // update asynchronously after a debounced delay
            clearInterval(this.debouncedViewSyncInterval);
            this.debouncedViewSyncInterval = setTimeout(this.syncQuadrantViews, viewSyncDelay);
        }
    };

    private syncQuadrantViews = () => {
        const mainRefs = this.quadrantRefs[QuadrantType.MAIN];
        const mainColumnHeader = mainRefs.columnHeader;
        const mainScrollContainer = mainRefs.scrollContainer;

        //
        // Reads (batched to avoid DOM thrashing)
        //

        // Row-header resizing: resize the row header to be as wide as its
        // widest contents require it to be.
        const rowHeaderWidth = this.measureDesiredRowHeaderWidth();

        // Menu-element resizing: keep the menu element's borders flush with
        // thsoe of the the row and column headers.
        const columnHeaderHeight = mainColumnHeader == null ? 0 : mainColumnHeader.clientHeight;
        const nextMenuElementWidth = rowHeaderWidth;
        const nextMenuElementHeight = columnHeaderHeight;

        // Quadrant-size sync'ing: make the quadrants precisely as big as they
        // need to be to fit their variable-sized headers and/or frozen areas.
        const leftQuadrantGridWidth = this.getSecondaryQuadrantSize("width");
        const topQuadrantGridHeight = this.getSecondaryQuadrantSize("height");
        const nextLeftQuadrantWidth = rowHeaderWidth + leftQuadrantGridWidth;
        const nextTopQuadrantHeight = columnHeaderHeight + topQuadrantGridHeight;

        // Scrollbar clearance: tweak the quadrant bottom/right offsets to
        // reveal the MAIN-quadrant scrollbars if they're visible.
        const rightScrollBarWidth = ScrollUtils.measureScrollBarThickness(mainScrollContainer, "vertical");
        const bottomScrollBarHeight = ScrollUtils.measureScrollBarThickness(mainScrollContainer, "horizontal");

        // Update cache: let's read now whatever values we might need later.
        // prevents unnecessary reflows in the future.
        this.cache.setRowHeaderWidth(rowHeaderWidth);
        this.cache.setColumnHeaderHeight(columnHeaderHeight);
        QUADRANT_TYPES.forEach(quadrantType => {
            const { scrollContainer } = this.quadrantRefs[quadrantType];
            this.cache.setQuadrantScrollOffset(quadrantType, "scrollLeft", scrollContainer.scrollLeft);
            this.cache.setQuadrantScrollOffset(quadrantType, "scrollTop", scrollContainer.scrollTop);
        });

        //
        // Writes (batched to avoid DOM thrashing)
        //

        this.setQuadrantRowHeaderSizes(rowHeaderWidth);
        this.setQuadrantMenuElementSizes(nextMenuElementWidth, nextMenuElementHeight);
        this.setQuadrantSize(QuadrantType.LEFT, "width", nextLeftQuadrantWidth);
        this.setQuadrantSize(QuadrantType.TOP, "height", nextTopQuadrantHeight);
        this.setQuadrantSize(QuadrantType.TOP_LEFT, "width", nextLeftQuadrantWidth);
        this.setQuadrantSize(QuadrantType.TOP_LEFT, "height", nextTopQuadrantHeight);
        this.setQuadrantOffset(QuadrantType.TOP, "right", rightScrollBarWidth);
        this.setQuadrantOffset(QuadrantType.LEFT, "bottom", bottomScrollBarHeight);
    };

    private setQuadrantSize = (quadrantType: QuadrantType, dimension: "width" | "height", value: number) => {
        this.quadrantRefs[quadrantType].quadrant.style[dimension] = `${value}px`;
    };

    private setQuadrantOffset = (quadrantType: QuadrantType, side: "right" | "bottom", value: number) => {
        this.quadrantRefs[quadrantType].quadrant.style[side] = `${value}px`;
    };

    private setQuadrantRowHeaderSizes = (width: number) => {
        const mainRowHeader = this.quadrantRefs[QuadrantType.MAIN].rowHeader;
        if (mainRowHeader == null) {
            return;
        }

        const widthString = `${width}px`;
        mainRowHeader.style.width = widthString;
        this.quadrantRefs[QuadrantType.TOP].rowHeader.style.width = widthString;
        this.quadrantRefs[QuadrantType.LEFT].rowHeader.style.width = widthString;
        this.quadrantRefs[QuadrantType.TOP_LEFT].rowHeader.style.width = widthString;
    };

    private setQuadrantMenuElementSizes = (width: number, height: number) => {
        this.setQuadrantMenuElementSize(QuadrantType.MAIN, width, height);
        this.setQuadrantMenuElementSize(QuadrantType.TOP, width, height);
        this.setQuadrantMenuElementSize(QuadrantType.LEFT, width, height);
        this.setQuadrantMenuElementSize(QuadrantType.TOP_LEFT, width, height);
    };

    private setQuadrantMenuElementSize = (quadrantType: QuadrantType, width: number, height: number) => {
        const quadrantMenu = this.quadrantRefs[quadrantType].menu;
        if (quadrantMenu == null) {
            return;
        }
        quadrantMenu.style.width = `${width}px`;
        quadrantMenu.style.height = `${height}px`;
    };

    // Helpers
    // =======

    /**
     * Returns the width or height of *only the grid* in the secondary quadrants
     * (TOP, LEFT, TOP_LEFT), based on the number of frozen rows and columns.
     */
    private getSecondaryQuadrantSize(dimension: "width" | "height") {
        const { grid, numFrozenColumns, numFrozenRows } = this.props;

        const numFrozen = dimension === "width" ? numFrozenColumns : numFrozenRows;
        const getterFn = dimension === "width" ? grid.getCumulativeWidthAt : grid.getCumulativeHeightAt;

        // if there are no frozen rows or columns, we still want the quadrant to be 1px bigger to
        // reveal the header border.
        const BORDER_WIDTH_CORRECTION = 1;

        // both getter functions do O(1) lookups.
        return numFrozen > 0 ? getterFn(numFrozen - 1) : BORDER_WIDTH_CORRECTION;
    }

    private measureDesiredRowHeaderWidth() {
        // the MAIN row header serves as the source of truth
        const mainRowHeader = this.quadrantRefs[QuadrantType.MAIN].rowHeader;

        if (mainRowHeader == null) {
            return 0;
        } else {
            // (alas, we must force a reflow to measure the row header's "desired" width)
            mainRowHeader.style.width = "auto";

            const desiredRowHeaderWidth = mainRowHeader.clientWidth;
            return desiredRowHeaderWidth;
        }
    }

    // Resizing

    private adjustVerticalGuides(verticalGuides: number[], quadrantType: QuadrantType) {
        const scrollAmount = this.cache.getQuadrantScrollOffset(quadrantType, "scrollLeft");
        const rowHeaderWidth = this.cache.getRowHeaderWidth();

        const adjustedVerticalGuides =
            verticalGuides != null
                ? verticalGuides.map(verticalGuide => verticalGuide - scrollAmount + rowHeaderWidth)
                : verticalGuides;

        return adjustedVerticalGuides;
    }

    private adjustHorizontalGuides(horizontalGuides: number[], quadrantType: QuadrantType) {
        const scrollAmount = this.cache.getQuadrantScrollOffset(quadrantType, "scrollTop");
        const columnHeaderHeight = this.cache.getColumnHeaderHeight();

        const adjustedHorizontalGuides =
            horizontalGuides != null
                ? horizontalGuides.map(horizontalGuide => horizontalGuide - scrollAmount + columnHeaderHeight)
                : horizontalGuides;

        return adjustedHorizontalGuides;
    }
}<|MERGE_RESOLUTION|>--- conflicted
+++ resolved
@@ -178,29 +178,18 @@
         isHorizontalScrollDisabled: false,
         isRowHeaderShown: true,
         isVerticalScrollDisabled: false,
-<<<<<<< HEAD
-=======
         throttleScrolling: true,
->>>>>>> d32a9e96
         viewSyncDelay: DEFAULT_VIEW_SYNC_DELAY,
     };
 
     // Instance variables
     // ==================
 
-<<<<<<< HEAD
-    private quadrantRefs = {
-        [QuadrantType.MAIN]: {} as IQuadrantRefs,
-        [QuadrantType.TOP]: {} as IQuadrantRefs,
-        [QuadrantType.LEFT]: {} as IQuadrantRefs,
-        [QuadrantType.TOP_LEFT]: {} as IQuadrantRefs,
-=======
     private quadrantRefs: { [qType: number]: IQuadrantRefs } = {
         [QuadrantType.MAIN]: {},
         [QuadrantType.TOP]: {},
         [QuadrantType.LEFT]: {},
         [QuadrantType.TOP_LEFT]: {},
->>>>>>> d32a9e96
     };
 
     private quadrantRefHandlers = {
