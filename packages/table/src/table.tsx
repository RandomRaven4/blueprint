--- conflicted
+++ resolved
@@ -394,21 +394,13 @@
     private resizeSensorDetach: () => void;
 
     private refHandlers = {
-<<<<<<< HEAD
-        cellContainer: (ref: HTMLElement) => this.cellContainerElement = ref,
-        columnHeader: (ref: HTMLElement) => this.columnHeaderElement = ref,
-        mainQuadrant: (ref: HTMLElement) => this.mainQuadrantElement = ref,
-        quadrantStack: (ref: TableQuadrantStack) => this.quadrantStackInstance = ref,
-        rootTable: (ref: HTMLElement) => this.rootTableElement = ref,
-        rowHeader: (ref: HTMLElement) => this.rowHeaderElement = ref,
-        scrollContainer: (ref: HTMLElement) => this.scrollContainerElement = ref,
-=======
+        cellContainer: (ref: HTMLElement) => (this.cellContainerElement = ref),
         columnHeader: (ref: HTMLElement) => (this.columnHeaderElement = ref),
         mainQuadrant: (ref: HTMLElement) => (this.mainQuadrantElement = ref),
         quadrantStack: (ref: TableQuadrantStack) => (this.quadrantStackInstance = ref),
+        rootTable: (ref: HTMLElement) => (this.rootTableElement = ref),
         rowHeader: (ref: HTMLElement) => (this.rowHeaderElement = ref),
         scrollContainer: (ref: HTMLElement) => (this.scrollContainerElement = ref),
->>>>>>> f38f9884
     };
 
     private cellContainerElement: HTMLElement;
@@ -616,15 +608,7 @@
         );
 
         return (
-<<<<<<< HEAD
-            <div
-                className={classes}
-                ref={this.refHandlers.rootTable}
-                onScroll={this.handleRootScroll}
-            >
-=======
-            <div className={classes} ref={this.setRootTableRef} onScroll={this.handleRootScroll}>
->>>>>>> f38f9884
+            <div className={classes} ref={this.refHandlers.rootTable} onScroll={this.handleRootScroll}>
                 <TableQuadrantStack
                     bodyRef={this.refHandlers.cellContainer}
                     columnHeaderRef={this.refHandlers.columnHeader}
@@ -1779,13 +1763,6 @@
     };
 
     private updateLocator() {
-<<<<<<< HEAD
-=======
-        const rowHeaderWidth = this.rowHeaderElement == null ? 0 : this.rowHeaderElement.getBoundingClientRect().width;
-        const columnHeaderHeight =
-            this.columnHeaderElement == null ? 0 : this.columnHeaderElement.getBoundingClientRect().height;
-
->>>>>>> f38f9884
         this.locator
             .setGrid(this.grid)
             .setNumFrozenRows(this.getNumFrozenRowsClamped())
@@ -1839,12 +1816,5 @@
 
     private handleRowResizeGuide = (horizontalGuides: number[]) => {
         this.setState({ horizontalGuides } as ITableState);
-<<<<<<< HEAD
-    }
-=======
-    };
-
-    private setBodyRef = (ref: HTMLElement) => (this.bodyElement = ref);
-    private setRootTableRef = (ref: HTMLElement) => (this.rootTableElement = ref);
->>>>>>> f38f9884
+    };
 }