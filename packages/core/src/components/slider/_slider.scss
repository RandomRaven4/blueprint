--- conflicted
+++ resolved
@@ -37,62 +37,48 @@
   }
 }
 
-<<<<<<< HEAD
-.pt-slider-track:first-child {
-=======
+.#{$ns}-slider-track:first-child {
+  background: rgba($gray1, 0.2);
+
+  .#{$ns}-dark & {
+    background: rgba($black, 0.5);
+  }
+}
+
 .#{$ns}-slider-track,
 .#{$ns}-slider-progress {
   @include slider-track-orientation($handle-size, $track-size, $vertical: false);
   position: absolute;
   border-radius: $pt-border-radius;
->>>>>>> 31989e2e
-  background: rgba($gray1, 0.2);
-
-  .#{$ns}-dark & {
-    background: rgba($black, 0.5);
-  }
-}
-
-<<<<<<< HEAD
-.pt-slider-track,
-.pt-slider-progress {
-  @include slider-track-orientation($handle-size, $track-size, $vertical: false);
-  position: absolute;
-  border-radius: $pt-border-radius;
-}
-
-.pt-slider-progress,
-.pt-dark .pt-slider-progress {
-  &.pt-lower {
+}
+
+.#{$ns}-slider-progress,
+.#{$ns}-dark .#{$ns}-slider-progress {
+  &.#{$ns}-lower {
     border-top-left-radius: 0;
     border-bottom-left-radius: 0;
   }
 
-  &.pt-upper {
+  &.#{$ns}-upper {
     border-top-right-radius: 0;
     border-bottom-right-radius: 0;
   }
 
-  &.pt-intent-primary {
+  &.#{$ns}-intent-primary {
     background: $pt-intent-primary;
   }
 
-  &.pt-intent-success {
+  &.#{$ns}-intent-success {
     background: $pt-intent-success;
   }
 
-  &.pt-intent-warning {
+  &.#{$ns}-intent-warning {
     background: $pt-intent-warning;
   }
 
-  &.pt-intent-danger {
+  &.#{$ns}-intent-danger {
     background: $pt-intent-danger;
   }
-=======
-.#{$ns}-slider-progress,
-.#{$ns}-dark .#{$ns}-slider-progress {
-  background: $pt-intent-primary;
->>>>>>> 31989e2e
 }
 
 .#{$ns}-slider-handle {
@@ -168,22 +154,22 @@
     }
   }
 
-  &.pt-lower,
-  &.pt-upper {
+  &.#{$ns}-lower,
+  &.#{$ns}-upper {
     width: $handle-size / 2;
   }
 
-  &.pt-lower {
+  &.#{$ns}-lower {
     border-top-right-radius: 0;
     border-bottom-right-radius: 0;
   }
 
-  &.pt-upper {
+  &.#{$ns}-upper {
     margin-left: $handle-size / 2;
     border-top-left-radius: 0;
     border-bottom-left-radius: 0;
 
-    .pt-slider-label {
+    .#{$ns}-slider-label {
       margin-left: 0;
     }
   }
@@ -199,36 +185,7 @@
   font-size: $pt-font-size-small;
 }
 
-<<<<<<< HEAD
-.pt-slider.pt-vertical {
-=======
-.#{$ns}-range-slider {
-  .#{$ns}-slider-handle {
-    width: $handle-size / 2;
-
-    &:first-of-type {
-      border-top-right-radius: 0;
-      border-bottom-right-radius: 0;
-    }
-
-    &:last-of-type {
-      margin-left: $handle-size / 2;
-      border-top-left-radius: 0;
-      border-bottom-left-radius: 0;
-
-      .#{$ns}-slider-label {
-        margin-left: 0;
-      }
-    }
-  }
-
-  .#{$ns}-slider-progress {
-    border-radius: 0;
-  }
-}
-
 .#{$ns}-slider.#{$ns}-vertical {
->>>>>>> 31989e2e
   @include slider-orientation($pt-input-height-large, $vertical: true);
 
   .#{$ns}-slider-track,
@@ -252,24 +209,14 @@
       margin-left: 0;
     }
 
-<<<<<<< HEAD
-    &.pt-upper,
-    &.pt-lower {
-=======
-.#{$ns}-range-slider.#{$ns}-vertical {
-  .#{$ns}-slider-handle {
-    margin-left: 0;
-    width: $handle-size;
-    height: $handle-size / 2;
-
-    .#{$ns}-slider-label {
->>>>>>> 31989e2e
+    &.#{$ns}-upper,
+    &.#{$ns}-lower {
       margin-left: 0;
       width: $handle-size;
       height: $handle-size / 2;
     }
 
-    &.pt-lower {
+    &.#{$ns}-lower {
       border-top-left-radius: 0;
       border-bottom-right-radius: $pt-border-radius;
 
@@ -278,7 +225,7 @@
       }
     }
 
-    &.pt-upper {
+    &.#{$ns}-upper {
       margin-bottom: $handle-size / 2;
       border-top-left-radius: $pt-border-radius;
       border-bottom-left-radius: 0;
